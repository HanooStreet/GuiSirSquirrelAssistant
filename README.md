--- conflicted
+++ resolved
@@ -1,39 +1,5 @@
 # Sir Squirrel Assistant
 Sir Squirrel Assistant is a helpful tool for the game Limbus Company by Project Moon. No longer will you need to hit the mines as Sir Squirrel will do it for you.
-
-Do note that this has not yet been updated for Mirror Dungeon 5, but it should work regardless provided Project Moon does not greatly change Mirror Dungeon. Sir Squirrel will hit Version 1.0 when i have finished up all the work to make it compatible for Mirror Dungeon 5
-
-UPDATE 22/11/2024: Due to the proposed changes for MD5, i will take quite awhile to update sirsquirrel so please be patient
-I will also list here the things that need fixing so you can have a rough update
-
-Added on 28/11 Update
-<<<<<<< HEAD
-- [X] MD5 Setup
-- [X] New Theme Packs
-- [X] Grace of the Dreaming Star
-- [X] EGO Gift Selection (Slash, Pierce, Blunt Removed)
-- [X] Pack Selection (3 Refreshes now instead of 1)
-- [X] Reward Selection (No Starlight)
-- [X] Abnormality Battles
-- [X] Pack Exclusions
-- [X] Duplicate EGO Gifts
-- [X] Market / Reststop Combined
-=======
-- [x] MD5 Setup
-- [x] New Theme Packs
-- [x] Grace of the Dreaming Star
-- [x] EGO Gift Selection (Slash, Pierce, Blunt Removed)
-- [x] Pack Selection (3 Refreshes now instead of 1)
-- [x] Reward Selection (No Starlight)
-- [x] Abnormality Battles
-- [x] Pack Exclusions
-- [ ] Duplicate EGO Gifts
-- [x] Market / Reststop Combined
->>>>>>> 6d712cc6
-
-Added on 5/12 Update
-- [ ] New Choice Events
-- [ ] ???
 
 # Features
 There are already other auto mirror dungeon tools out there so why should you use Sir Squirrel instead. Well here's why
